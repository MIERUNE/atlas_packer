--- conflicted
+++ resolved
@@ -8,11 +8,8 @@
 hashbrown = { version = "0.14.5", features = ["rayon"] }
 stretto = "0.8.4"
 rayon = "1.10.0"
-<<<<<<< HEAD
 sys-info = "0.7.0"
-=======
 clap = {version = "4.5.9", features = ["derive"] }
->>>>>>> 0bf28e20
 
 [dev-dependencies]
 tempfile = "3.10.1"